# algo

algo (jam on studio) is the JavaScript version of the JMON (JSON Music Object Notation) studio for algorithmic music composition (djalgojs), format conversion (jmon-format) and music visualization (viz). This version has been converted from TypeScript to pure JavaScript for easier management and broader compatibility.

## Getting started

Start jamming in 3 steps.

### 1. Get the tools ready

First, install [Deno](https://deno.com/), which runs the JavaScript code. Then download algo:

```bash
git clone https://github.com/jmonlabs/algo.git
cd algo
deno task build
```

### 2. Launch the studio

```bash
cd examples
deno run --allow-net --allow-read server.js
```

### 3. Start composing!

Open your browser and go to `http://localhost:3000/ide.html`

You'll see:
- **Left side**: Your code editor - write your music here
- **Right side**: See the musical score and player with controls

Press **Ctrl+Enter** to hear what you created!

### Your first melody

Try this - type it in the left pane and press Ctrl+Enter:

```javascript
const notes = [
  { pitch: 60, duration: 1, time: 0 },  // C
  { pitch: 64, duration: 1, time: 1 },  // E
  { pitch: 67, duration: 1, time: 2 },  // G
  { pitch: 72, duration: 2, time: 3 }   // High C (longer note)
];

const piece = {
  metadata: { title: "My First Melody" },
  tracks: [{ notes }]
};

piece;  // This shows your music!
```

**What's happening?**
- `pitch`: The note (60 = middle C, higher numbers = higher notes)
- `duration`: How long the note plays (1 = quarter note, 2 = half note)
- `time`: When the note starts playing

Now change the numbers and see what happens! 🎵

---

<<<<<<< HEAD
**For cloud-based coding:** You can also use [Observable](https://observablehq.com/) - paste `jm = require("algo@latest")` in a notebook. Check out the [interactive guide](https://observablehq.com/collection/@essi/algo).
=======
**For cloud-based coding:** You can also use [Observable](https://observablehq.com/) or [Tangent Notebooks](https://tangent.to) - see usage examples below. Check out the [interactive guide](https://observablehq.com/collection/@essi/jmon-algo).
>>>>>>> af31cb0c

## Installation

jmon-algo is published on both **JSR** (Deno registry) and **npm**. Choose based on your environment:

<<<<<<< HEAD
```bash
# Import directly in your code
import * as jm from "jsr:@jmonlabs/algo";
=======
### JSR Package (Recommended for Deno, Observable, Browsers)

```typescript
// Deno
import jm from "jsr:@jmon/jmon-algo";

// Observable / Tangent Notebooks
jm = await import("https://esm.sh/jsr/@jmon/jmon-algo")

// Browser (via CDN)
import jm from "https://esm.sh/jsr/@jmon/jmon-algo";
>>>>>>> af31cb0c
```

**Features:** Theory, generative algorithms, analysis, converters, sheet music notation (via `score()`)
**Note:** Audio playback (`play()`, `render()`) not available - use npm package for that

### npm Package (For Full Browser Support with Audio)

```bash
<<<<<<< HEAD
npm install algo
=======
npm install @jmon/jmon-algo
>>>>>>> af31cb0c
```

```javascript
// Node.js / Browser bundlers
import jm from '@jmon/jmon-algo';
```

**Features:** Everything from JSR + audio playback with built-in Tone.js player

## Features

###  **Algorithmic Composition**
- **Music theory**: Scales, progressions, harmony, rhythm
- **Minimalism**: Process-based composition techniques
- **Generative algorithms**: no deep learning, just you, your imagination and math: random walks, Fractals, cellular automata, genetic algorithms, Gaussian processes

### **JMON Format Conversion**
- **Tone**: Core format validation and Tone.js integration
- **ABC notation**: Convert JMON to ABC notation
- **MIDI**: MIDI file conversion utilities
- **Display**: Score visualization and playback functions
- **SuperCollider**: JMON format to SuperCollider code

### **Analysis & Utilities**
- Musical analysis tools (usefull for genetic algorithms)
- Format conversion utilities
- Mathematical utilities for music


## Development

### Building

```bash
deno task build    # Build ESM and UMD bundles
```

### Jupyter Notebooks

1. Install Deno: https://deno.com/manual/getting_started/installation
2. Install JupyterLab: `pipx install jupyterlab`
3. Install Deno kernel: `deno jupyter --install`
4. Launch: `jupyter-lab`
5. Create a notebook with the Deno kernel

## Usage Examples by Environment

### Observable Notebooks

**Basic Theory & Generative:**
```javascript
// Import
jm = await import("https://esm.sh/jsr/@jmon/jmon-algo")

// Generate a scale
jm.default.theory.scale.generate('C', 'major')
// => ['C4', 'D4', 'E4', 'F4', 'G4', 'A4', 'B4', 'C5']

// Create a melody
jm.default.generative.melody.simple({
  length: 8,
  scale: 'C major',
  octave: 4
})
```

**Sheet Music Notation:**
```javascript
// Import VexFlow separately
VF = await import("https://esm.sh/vexflow@4.2.2")
jm = await import("https://esm.sh/jsr/@jmon/jmon-algo")

// Create composition
composition = {
  notes: [
    {pitch: 60, duration: 1},  // C
    {pitch: 64, duration: 1},  // E
    {pitch: 67, duration: 2}   // G
  ]
}

// Render score (pass VexFlow as parameter)
jm.default.score(composition, VF, {width: 600, height: 150})
```

**Audio Playback** (requires npm package):
```javascript
// Use npm instead of JSR for audio playback
jm = require("@jmon/jmon-algo@1.0.0")
jm.play(composition)  // Built-in player with Tone.js
```

### Tangent Notebooks

[Tangent Notebooks](https://tangent.to) work similarly to Observable. Import from JSR via esm.sh:

```javascript
// Cell 1: Import library
import jm from "https://esm.sh/jsr/@jmon/jmon-algo";

// Cell 2: Generate music theory data
const scale = jm.theory.scale.generate('E', 'minor');
const chords = jm.theory.chord.progression('E', ['i', 'VI', 'III', 'VII']);

console.log('Scale:', scale);
console.log('Progression:', chords);
```

**Generative Algorithms:**
```javascript
import jm from "https://esm.sh/jsr/@jmon/jmon-algo";

// Random walk melody
const walk = jm.generative.walk.random({
  start: 60,
  steps: 16,
  stepSize: 3,
  bounds: [48, 84]
});

// Mandelbrot fractal melody
const fractal = jm.generative.fractal.mandelbrotMelody({
  length: 32,
  minPitch: 48,
  maxPitch: 84
});

// Return for visualization
{walk, fractal}
```

**Sheet Music with VexFlow:**
```javascript
import jm from "https://esm.sh/jsr/@jmon/jmon-algo";
import * as VF from "https://esm.sh/vexflow@4.2.2";

// Generate a melodic pattern
const melody = jm.generative.melody.simple({
  length: 8,
  scale: 'C major',
  octave: 4
});

// Convert to JMON format
const composition = {
  notes: melody.map((note, i) => ({
    pitch: note.pitch,
    duration: 1,
    time: i
  }))
};

// Render notation
const notation = jm.score(composition, VF, {width: 700, height: 180});
notation; // Tangent will display the SVG
```

**Tip for Tangent:** Use `console.log()` to debug and return DOM elements or data objects at the end of cells for visualization.

### Browser (HTML + Script Tags)

```html
<!DOCTYPE html>
<html>
<head>
  <title>JMON Music</title>
</head>
<body>
  <div id="notation"></div>

  <script type="module">
    // Import packages
    import jm from "https://esm.sh/jsr/@jmon/jmon-algo";
    import * as VF from "https://esm.sh/vexflow@4.2.2";

    // Generate a chord progression
    const progression = jm.theory.chord.progression('C', ['I', 'IV', 'V', 'I']);
    console.log(progression);

    // Create composition from progression
    const composition = {
      notes: progression.flatMap((chord, i) =>
        chord.notes.map(note => ({
          pitch: note,
          duration: 1,
          time: i
        }))
      )
    };

    // Render notation
    const notation = jm.score(composition, VF, {width: 800});
    document.getElementById('notation').appendChild(notation);
  </script>
</body>
</html>
```

### Deno

**Basic Usage:**
```typescript
import jm from "jsr:@jmon/jmon-algo";

// Generate a scale
const scale = jm.theory.scale.generate('D', 'minor');
console.log(scale);

// Create a random walk melody
const melody = jm.generative.walk.random({
  start: 60,
  steps: 16,
  stepSize: 2
});

// Convert to MIDI
const midiData = jm.converters.midi.fromJmon({
  tracks: [{ notes: melody.map((pitch, i) => ({
    pitch,
    duration: 0.5,
    time: i * 0.5
  }))}]
});

// Save to file
await Deno.writeFile("melody.mid", midiData);
```

**Jupyter Notebook with Deno Kernel:**
```typescript
import jm from "jsr:@jmon/jmon-algo";

// Generate data for visualization
const fractal = jm.generative.fractal.mandelbrot({
  width: 100,
  height: 100,
  maxIterations: 50
});

// Extract melody from fractal
const melody = jm.generative.fractal.mandelbrotMelody(fractal, {
  length: 32
});

melody
```

### Node.js

**With npm Package:**
```javascript
import jm from '@jmon/jmon-algo';

// Generate harmonic progression
const progression = jm.theory.chord.progression('G', ['I', 'vi', 'IV', 'V']);

// Create composition
const composition = {
  bpm: 120,
  tracks: progression.map(chord => ({
    notes: chord.notes.map((pitch, i) => ({
      pitch,
      duration: 1,
      time: i * 0.25
    }))
  }))
};

// Convert to SuperCollider
const scCode = jm.converters.supercollider(composition);
console.log(scCode);
```

**With JSR via npm: specifier (experimental):**
```javascript
// Requires Node.js with --experimental-network-imports flag
import jm from 'npm:@jmon/jmon-algo';

const scale = jm.theory.scale.generate('A', 'minor');
console.log(scale);
```

## API Overview

### Core Functions

| Function | JSR | npm | Description |
|----------|-----|-----|-------------|
| `jm.theory.*` | ✅ | ✅ | Scales, chords, progressions, intervals |
| `jm.generative.*` | ✅ | ✅ | Melodies, walks, fractals, cellular automata |
| `jm.analysis.*` | ✅ | ✅ | Pitch, rhythm, harmony analysis |
| `jm.converters.*` | ✅ | ✅ | MIDI, ToneJS, WAV, SuperCollider, VexFlow |
| `jm.audio.*` | ✅ | ✅ | DSP, synthesis, audio processing |
| `jm.score(comp, VF, opts)` | ✅ | ✅ | Sheet music (requires VexFlow param) |
| `jm.play(comp, opts)` | ❌ | ✅ | Audio playback (npm only) |
| `jm.render(comp, opts)` | ❌ | ✅ | Full UI player (npm only) |

### Parameter-Based Dependencies

jmon-algo has **zero dependencies** in the JSR package. Libraries are passed as parameters:

```javascript
// VexFlow for notation (both JSR and npm)
const notation = jm.score(composition, vexflowInstance, options);

// Tone.js for audio (npm package only)
const player = jm.play(composition, {Tone: toneInstance});
```

This design allows you to:
- ✅ Use any version of VexFlow or Tone.js
- ✅ Load libraries from CDN in browsers
- ✅ Avoid dependency bloat in Deno/Node
- ✅ Pass mocked libraries for testing

## License

GPL-3

## Links

- [GitHub Repository](https://github.com/jmonlabs/algo)
- [Issues](https://github.com/jmonlabs/algo/issues)
<|MERGE_RESOLUTION|>--- conflicted
+++ resolved
@@ -1,427 +1,405 @@
-# algo
-
-algo (jam on studio) is the JavaScript version of the JMON (JSON Music Object Notation) studio for algorithmic music composition (djalgojs), format conversion (jmon-format) and music visualization (viz). This version has been converted from TypeScript to pure JavaScript for easier management and broader compatibility.
-
-## Getting started
-
-Start jamming in 3 steps.
-
-### 1. Get the tools ready
-
-First, install [Deno](https://deno.com/), which runs the JavaScript code. Then download algo:
-
-```bash
-git clone https://github.com/jmonlabs/algo.git
-cd algo
-deno task build
-```
-
-### 2. Launch the studio
-
-```bash
-cd examples
-deno run --allow-net --allow-read server.js
-```
-
-### 3. Start composing!
-
-Open your browser and go to `http://localhost:3000/ide.html`
-
-You'll see:
-- **Left side**: Your code editor - write your music here
-- **Right side**: See the musical score and player with controls
-
-Press **Ctrl+Enter** to hear what you created!
-
-### Your first melody
-
-Try this - type it in the left pane and press Ctrl+Enter:
-
-```javascript
-const notes = [
-  { pitch: 60, duration: 1, time: 0 },  // C
-  { pitch: 64, duration: 1, time: 1 },  // E
-  { pitch: 67, duration: 1, time: 2 },  // G
-  { pitch: 72, duration: 2, time: 3 }   // High C (longer note)
-];
-
-const piece = {
-  metadata: { title: "My First Melody" },
-  tracks: [{ notes }]
-};
-
-piece;  // This shows your music!
-```
-
-**What's happening?**
-- `pitch`: The note (60 = middle C, higher numbers = higher notes)
-- `duration`: How long the note plays (1 = quarter note, 2 = half note)
-- `time`: When the note starts playing
-
-Now change the numbers and see what happens! 🎵
-
----
-
-<<<<<<< HEAD
-**For cloud-based coding:** You can also use [Observable](https://observablehq.com/) - paste `jm = require("algo@latest")` in a notebook. Check out the [interactive guide](https://observablehq.com/collection/@essi/algo).
-=======
-**For cloud-based coding:** You can also use [Observable](https://observablehq.com/) or [Tangent Notebooks](https://tangent.to) - see usage examples below. Check out the [interactive guide](https://observablehq.com/collection/@essi/jmon-algo).
->>>>>>> af31cb0c
-
-## Installation
-
-jmon-algo is published on both **JSR** (Deno registry) and **npm**. Choose based on your environment:
-
-<<<<<<< HEAD
-```bash
-# Import directly in your code
-import * as jm from "jsr:@jmonlabs/algo";
-=======
-### JSR Package (Recommended for Deno, Observable, Browsers)
-
-```typescript
-// Deno
-import jm from "jsr:@jmon/jmon-algo";
-
-// Observable / Tangent Notebooks
-jm = await import("https://esm.sh/jsr/@jmon/jmon-algo")
-
-// Browser (via CDN)
-import jm from "https://esm.sh/jsr/@jmon/jmon-algo";
->>>>>>> af31cb0c
-```
-
-**Features:** Theory, generative algorithms, analysis, converters, sheet music notation (via `score()`)
-**Note:** Audio playback (`play()`, `render()`) not available - use npm package for that
-
-### npm Package (For Full Browser Support with Audio)
-
-```bash
-<<<<<<< HEAD
-npm install algo
-=======
-npm install @jmon/jmon-algo
->>>>>>> af31cb0c
-```
-
-```javascript
-// Node.js / Browser bundlers
-import jm from '@jmon/jmon-algo';
-```
-
-**Features:** Everything from JSR + audio playback with built-in Tone.js player
-
-## Features
-
-###  **Algorithmic Composition**
-- **Music theory**: Scales, progressions, harmony, rhythm
-- **Minimalism**: Process-based composition techniques
-- **Generative algorithms**: no deep learning, just you, your imagination and math: random walks, Fractals, cellular automata, genetic algorithms, Gaussian processes
-
-### **JMON Format Conversion**
-- **Tone**: Core format validation and Tone.js integration
-- **ABC notation**: Convert JMON to ABC notation
-- **MIDI**: MIDI file conversion utilities
-- **Display**: Score visualization and playback functions
-- **SuperCollider**: JMON format to SuperCollider code
-
-### **Analysis & Utilities**
-- Musical analysis tools (usefull for genetic algorithms)
-- Format conversion utilities
-- Mathematical utilities for music
-
-
-## Development
-
-### Building
-
-```bash
-deno task build    # Build ESM and UMD bundles
-```
-
-### Jupyter Notebooks
-
-1. Install Deno: https://deno.com/manual/getting_started/installation
-2. Install JupyterLab: `pipx install jupyterlab`
-3. Install Deno kernel: `deno jupyter --install`
-4. Launch: `jupyter-lab`
-5. Create a notebook with the Deno kernel
-
-## Usage Examples by Environment
-
-### Observable Notebooks
-
-**Basic Theory & Generative:**
-```javascript
-// Import
-jm = await import("https://esm.sh/jsr/@jmon/jmon-algo")
-
-// Generate a scale
-jm.default.theory.scale.generate('C', 'major')
-// => ['C4', 'D4', 'E4', 'F4', 'G4', 'A4', 'B4', 'C5']
-
-// Create a melody
-jm.default.generative.melody.simple({
-  length: 8,
-  scale: 'C major',
-  octave: 4
-})
-```
-
-**Sheet Music Notation:**
-```javascript
-// Import VexFlow separately
-VF = await import("https://esm.sh/vexflow@4.2.2")
-jm = await import("https://esm.sh/jsr/@jmon/jmon-algo")
-
-// Create composition
-composition = {
-  notes: [
-    {pitch: 60, duration: 1},  // C
-    {pitch: 64, duration: 1},  // E
-    {pitch: 67, duration: 2}   // G
-  ]
-}
-
-// Render score (pass VexFlow as parameter)
-jm.default.score(composition, VF, {width: 600, height: 150})
-```
-
-**Audio Playback** (requires npm package):
-```javascript
-// Use npm instead of JSR for audio playback
-jm = require("@jmon/jmon-algo@1.0.0")
-jm.play(composition)  // Built-in player with Tone.js
-```
-
-### Tangent Notebooks
-
-[Tangent Notebooks](https://tangent.to) work similarly to Observable. Import from JSR via esm.sh:
-
-```javascript
-// Cell 1: Import library
-import jm from "https://esm.sh/jsr/@jmon/jmon-algo";
-
-// Cell 2: Generate music theory data
-const scale = jm.theory.scale.generate('E', 'minor');
-const chords = jm.theory.chord.progression('E', ['i', 'VI', 'III', 'VII']);
-
-console.log('Scale:', scale);
-console.log('Progression:', chords);
-```
-
-**Generative Algorithms:**
-```javascript
-import jm from "https://esm.sh/jsr/@jmon/jmon-algo";
-
-// Random walk melody
-const walk = jm.generative.walk.random({
-  start: 60,
-  steps: 16,
-  stepSize: 3,
-  bounds: [48, 84]
-});
-
-// Mandelbrot fractal melody
-const fractal = jm.generative.fractal.mandelbrotMelody({
-  length: 32,
-  minPitch: 48,
-  maxPitch: 84
-});
-
-// Return for visualization
-{walk, fractal}
-```
-
-**Sheet Music with VexFlow:**
-```javascript
-import jm from "https://esm.sh/jsr/@jmon/jmon-algo";
-import * as VF from "https://esm.sh/vexflow@4.2.2";
-
-// Generate a melodic pattern
-const melody = jm.generative.melody.simple({
-  length: 8,
-  scale: 'C major',
-  octave: 4
-});
-
-// Convert to JMON format
-const composition = {
-  notes: melody.map((note, i) => ({
-    pitch: note.pitch,
-    duration: 1,
-    time: i
-  }))
-};
-
-// Render notation
-const notation = jm.score(composition, VF, {width: 700, height: 180});
-notation; // Tangent will display the SVG
-```
-
-**Tip for Tangent:** Use `console.log()` to debug and return DOM elements or data objects at the end of cells for visualization.
-
-### Browser (HTML + Script Tags)
-
-```html
-<!DOCTYPE html>
-<html>
-<head>
-  <title>JMON Music</title>
-</head>
-<body>
-  <div id="notation"></div>
-
-  <script type="module">
-    // Import packages
-    import jm from "https://esm.sh/jsr/@jmon/jmon-algo";
-    import * as VF from "https://esm.sh/vexflow@4.2.2";
-
-    // Generate a chord progression
-    const progression = jm.theory.chord.progression('C', ['I', 'IV', 'V', 'I']);
-    console.log(progression);
-
-    // Create composition from progression
-    const composition = {
-      notes: progression.flatMap((chord, i) =>
-        chord.notes.map(note => ({
-          pitch: note,
-          duration: 1,
-          time: i
-        }))
-      )
-    };
-
-    // Render notation
-    const notation = jm.score(composition, VF, {width: 800});
-    document.getElementById('notation').appendChild(notation);
-  </script>
-</body>
-</html>
-```
-
-### Deno
-
-**Basic Usage:**
-```typescript
-import jm from "jsr:@jmon/jmon-algo";
-
-// Generate a scale
-const scale = jm.theory.scale.generate('D', 'minor');
-console.log(scale);
-
-// Create a random walk melody
-const melody = jm.generative.walk.random({
-  start: 60,
-  steps: 16,
-  stepSize: 2
-});
-
-// Convert to MIDI
-const midiData = jm.converters.midi.fromJmon({
-  tracks: [{ notes: melody.map((pitch, i) => ({
-    pitch,
-    duration: 0.5,
-    time: i * 0.5
-  }))}]
-});
-
-// Save to file
-await Deno.writeFile("melody.mid", midiData);
-```
-
-**Jupyter Notebook with Deno Kernel:**
-```typescript
-import jm from "jsr:@jmon/jmon-algo";
-
-// Generate data for visualization
-const fractal = jm.generative.fractal.mandelbrot({
-  width: 100,
-  height: 100,
-  maxIterations: 50
-});
-
-// Extract melody from fractal
-const melody = jm.generative.fractal.mandelbrotMelody(fractal, {
-  length: 32
-});
-
-melody
-```
-
-### Node.js
-
-**With npm Package:**
-```javascript
-import jm from '@jmon/jmon-algo';
-
-// Generate harmonic progression
-const progression = jm.theory.chord.progression('G', ['I', 'vi', 'IV', 'V']);
-
-// Create composition
-const composition = {
-  bpm: 120,
-  tracks: progression.map(chord => ({
-    notes: chord.notes.map((pitch, i) => ({
-      pitch,
-      duration: 1,
-      time: i * 0.25
-    }))
-  }))
-};
-
-// Convert to SuperCollider
-const scCode = jm.converters.supercollider(composition);
-console.log(scCode);
-```
-
-**With JSR via npm: specifier (experimental):**
-```javascript
-// Requires Node.js with --experimental-network-imports flag
-import jm from 'npm:@jmon/jmon-algo';
-
-const scale = jm.theory.scale.generate('A', 'minor');
-console.log(scale);
-```
-
-## API Overview
-
-### Core Functions
-
-| Function | JSR | npm | Description |
-|----------|-----|-----|-------------|
-| `jm.theory.*` | ✅ | ✅ | Scales, chords, progressions, intervals |
-| `jm.generative.*` | ✅ | ✅ | Melodies, walks, fractals, cellular automata |
-| `jm.analysis.*` | ✅ | ✅ | Pitch, rhythm, harmony analysis |
-| `jm.converters.*` | ✅ | ✅ | MIDI, ToneJS, WAV, SuperCollider, VexFlow |
-| `jm.audio.*` | ✅ | ✅ | DSP, synthesis, audio processing |
-| `jm.score(comp, VF, opts)` | ✅ | ✅ | Sheet music (requires VexFlow param) |
-| `jm.play(comp, opts)` | ❌ | ✅ | Audio playback (npm only) |
-| `jm.render(comp, opts)` | ❌ | ✅ | Full UI player (npm only) |
-
-### Parameter-Based Dependencies
-
-jmon-algo has **zero dependencies** in the JSR package. Libraries are passed as parameters:
-
-```javascript
-// VexFlow for notation (both JSR and npm)
-const notation = jm.score(composition, vexflowInstance, options);
-
-// Tone.js for audio (npm package only)
-const player = jm.play(composition, {Tone: toneInstance});
-```
-
-This design allows you to:
-- ✅ Use any version of VexFlow or Tone.js
-- ✅ Load libraries from CDN in browsers
-- ✅ Avoid dependency bloat in Deno/Node
-- ✅ Pass mocked libraries for testing
-
-## License
-
-GPL-3
-
-## Links
-
-- [GitHub Repository](https://github.com/jmonlabs/algo)
-- [Issues](https://github.com/jmonlabs/algo/issues)
+# algo
+
+jmon/algo (jam on studio - algorithms) a JavaScript music composition toolkit for the JMON (JSON Music Object Notation) format. 
+
+## Getting started
+
+Start jamming in 3 steps.
+
+### 1. Get the tools ready
+
+First, install [Deno](https://deno.com/), which runs the JavaScript code. Then download algo:
+
+```bash
+git clone https://github.com/jmonlabs/algo.git
+cd algo
+deno task build
+```
+
+### 2. Launch the studio
+
+```bash
+cd examples
+deno run --allow-net --allow-read server.js
+```
+
+### 3. Start composing!
+
+Open your browser and go to `http://localhost:3000/ide.html`
+
+You'll see:
+- **Left side**: Your code editor - write your music here
+- **Right side**: See the musical score and player with controls
+
+Press **Ctrl+Enter** to hear what you created!
+
+### Your first melody
+
+Try this - type it in the left pane and press Ctrl+Enter:
+
+```javascript
+const notes = [
+  { pitch: 60, duration: 1, time: 0 },  // C
+  { pitch: 64, duration: 1, time: 1 },  // E
+  { pitch: 67, duration: 1, time: 2 },  // G
+  { pitch: 72, duration: 2, time: 3 }   // High C (longer note)
+];
+
+const piece = {
+  metadata: { title: "My First Melody" },
+  tracks: [{ notes }]
+};
+
+piece;  // This shows your music!
+```
+
+**What's happening?**
+- `pitch`: The note (60 = middle C, higher numbers = higher notes)
+- `duration`: How long the note plays (1 = quarter note, 2 = half note)
+- `time`: When the note starts playing
+
+Now change the numbers and see what happens! 🎵
+
+---
+
+**For cloud-based coding:** You can also use [Observable](https://observablehq.com/) - paste `jm = require("jmon/algo@latest")` in a notebook. Check out the [interactive guide](https://observablehq.com/collection/@essi/jmon-algo).
+
+## Installation
+
+jmon/algo is published on both **JSR** (Deno registry) and **npm**. Choose based on your environment:
+
+```bash
+# Import directly in your code
+import * as jm from "jsr:@jmonlabs/algo";
+```
+
+**Features:** Theory, generative algorithms, analysis, converters, sheet music notation (via `score()`)
+**Note:** Audio playback (`play()`, `render()`) not available - use npm package for that
+
+### npm Package (For Full Browser Support with Audio)
+
+```bash
+npm install @jmon/algo
+```
+
+```javascript
+// Node.js / Browser bundlers
+import jm from '@jmon/algo';
+```
+
+**Features:** Everything from JSR + audio playback with built-in Tone.js player
+
+## Features
+
+###  **Algorithmic Composition**
+- **Music theory**: Scales, progressions, harmony, rhythm
+- **Minimalism**: Process-based composition techniques
+- **Generative algorithms**: no deep learning, just you, your imagination and math: random walks, Fractals, cellular automata, genetic algorithms, Gaussian processes
+
+### **JMON Format Conversion**
+- **Tone**: Core format validation and Tone.js integration
+- **ABC notation**: Convert JMON to ABC notation
+- **MIDI**: MIDI file conversion utilities
+- **Display**: Score visualization and playback functions
+- **SuperCollider**: JMON format to SuperCollider code
+
+### **Analysis & Utilities**
+- Musical analysis tools (usefull for genetic algorithms)
+- Format conversion utilities
+- Mathematical utilities for music
+
+
+## Development
+
+### Building
+
+```bash
+deno task build    # Build ESM and UMD bundles
+```
+
+### Jupyter Notebooks
+
+1. Install Deno: https://deno.com/manual/getting_started/installation
+2. Install JupyterLab: `pipx install jupyterlab`
+3. Install Deno kernel: `deno jupyter --install`
+4. Launch: `jupyter-lab`
+5. Create a notebook with the Deno kernel
+
+## Usage Examples by Environment
+
+### Observable Notebooks
+
+**Basic Theory & Generative:**
+```javascript
+// Import
+jm = await import("https://esm.sh/jsr/@jmon/algo")
+
+// Generate a scale
+jm.default.theory.scale.generate('C', 'major')
+// => ['C4', 'D4', 'E4', 'F4', 'G4', 'A4', 'B4', 'C5']
+
+// Create a melody
+jm.default.generative.melody.simple({
+  length: 8,
+  scale: 'C major',
+  octave: 4
+})
+```
+
+**Sheet Music Notation:**
+```javascript
+// Import VexFlow separately
+VF = await import("https://esm.sh/vexflow@4.2.2")
+jm = await import("https://esm.sh/jsr/@jmon/algo")
+
+// Create composition
+composition = {
+  notes: [
+    {pitch: 60, duration: 1},  // C
+    {pitch: 64, duration: 1},  // E
+    {pitch: 67, duration: 2}   // G
+  ]
+}
+
+// Render score (pass VexFlow as parameter)
+jm.default.score(composition, VF, {width: 600, height: 150})
+```
+
+**Audio Playback** (requires npm package):
+```javascript
+// Use npm instead of JSR for audio playback
+jm = require("@jmon/jmon-algo@1.0.0")
+jm.play(composition)  // Built-in player with Tone.js
+```
+
+### Tangent Notebooks
+
+[Tangent Notebooks](https://tangent.to) work similarly to Observable. Import from JSR via esm.sh:
+
+```javascript
+// Cell 1: Import library
+import jm from "https://esm.sh/jsr/@jmon/algo";
+
+// Cell 2: Generate music theory data
+const scale = jm.theory.scale.generate('E', 'minor');
+const chords = jm.theory.chord.progression('E', ['i', 'VI', 'III', 'VII']);
+
+console.log('Scale:', scale);
+console.log('Progression:', chords);
+```
+
+**Generative Algorithms:**
+```javascript
+import jm from "https://esm.sh/jsr/@jmon/algo";
+
+// Random walk melody
+const walk = jm.generative.walk.random({
+  start: 60,
+  steps: 16,
+  stepSize: 3,
+  bounds: [48, 84]
+});
+
+// Mandelbrot fractal melody
+const fractal = jm.generative.fractal.mandelbrotMelody({
+  length: 32,
+  minPitch: 48,
+  maxPitch: 84
+});
+
+// Return for visualization
+{walk, fractal}
+```
+
+**Sheet Music with VexFlow:**
+```javascript
+import jm from "https://esm.sh/jsr/@jmon/algo";
+import * as VF from "https://esm.sh/vexflow@4.2.2";
+
+// Generate a melodic pattern
+const melody = jm.generative.melody.simple({
+  length: 8,
+  scale: 'C major',
+  octave: 4
+});
+
+// Convert to JMON format
+const composition = {
+  notes: melody.map((note, i) => ({
+    pitch: note.pitch,
+    duration: 1,
+    time: i
+  }))
+};
+
+// Render notation
+const notation = jm.score(composition, VF, {width: 700, height: 180});
+notation; // Tangent will display the SVG
+```
+
+**Tip for Tangent:** Use `console.log()` to debug and return DOM elements or data objects at the end of cells for visualization.
+
+### Browser (HTML + Script Tags)
+
+```html
+<!DOCTYPE html>
+<html>
+<head>
+  <title>JMON Music</title>
+</head>
+<body>
+  <div id="notation"></div>
+
+  <script type="module">
+    // Import packages
+    import jm from "https://esm.sh/jsr/@jmon/algo";
+    import * as VF from "https://esm.sh/vexflow@4.2.2";
+
+    // Generate a chord progression
+    const progression = jm.theory.chord.progression('C', ['I', 'IV', 'V', 'I']);
+    console.log(progression);
+
+    // Create composition from progression
+    const composition = {
+      notes: progression.flatMap((chord, i) =>
+        chord.notes.map(note => ({
+          pitch: note,
+          duration: 1,
+          time: i
+        }))
+      )
+    };
+
+    // Render notation
+    const notation = jm.score(composition, VF, {width: 800});
+    document.getElementById('notation').appendChild(notation);
+  </script>
+</body>
+</html>
+```
+
+### Deno
+
+**Basic Usage:**
+```typescript
+import jm from "jsr:@jmon/algo";
+
+// Generate a scale
+const scale = jm.theory.scale.generate('D', 'minor');
+console.log(scale);
+
+// Create a random walk melody
+const melody = jm.generative.walk.random({
+  start: 60,
+  steps: 16,
+  stepSize: 2
+});
+
+// Convert to MIDI
+const midiData = jm.converters.midi.fromJmon({
+  tracks: [{ notes: melody.map((pitch, i) => ({
+    pitch,
+    duration: 0.5,
+    time: i * 0.5
+  }))}]
+});
+
+// Save to file
+await Deno.writeFile("melody.mid", midiData);
+```
+
+**Jupyter Notebook with Deno Kernel:**
+```typescript
+import jm from "jsr:@jmon/algo";
+
+// Generate data for visualization
+const fractal = jm.generative.fractal.mandelbrot({
+  width: 100,
+  height: 100,
+  maxIterations: 50
+});
+
+// Extract melody from fractal
+const melody = jm.generative.fractal.mandelbrotMelody(fractal, {
+  length: 32
+});
+
+melody
+```
+
+### Node.js
+
+**With npm Package:**
+```javascript
+import jm from '@jmon/algo';
+
+// Generate harmonic progression
+const progression = jm.theory.chord.progression('G', ['I', 'vi', 'IV', 'V']);
+
+// Create composition
+const composition = {
+  bpm: 120,
+  tracks: progression.map(chord => ({
+    notes: chord.notes.map((pitch, i) => ({
+      pitch,
+      duration: 1,
+      time: i * 0.25
+    }))
+  }))
+};
+
+// Convert to SuperCollider
+const scCode = jm.converters.supercollider(composition);
+console.log(scCode);
+```
+
+**With JSR via npm: specifier (experimental):**
+```javascript
+// Requires Node.js with --experimental-network-imports flag
+import jm from 'npm:@jmon/algo';
+
+const scale = jm.theory.scale.generate('A', 'minor');
+console.log(scale);
+```
+
+## API Overview
+
+### Core Functions
+
+| Function | JSR | npm | Description |
+|----------|-----|-----|-------------|
+| `jm.theory.*` | ✅ | ✅ | Scales, chords, progressions, intervals |
+| `jm.generative.*` | ✅ | ✅ | Melodies, walks, fractals, cellular automata |
+| `jm.analysis.*` | ✅ | ✅ | Pitch, rhythm, harmony analysis |
+| `jm.converters.*` | ✅ | ✅ | MIDI, ToneJS, WAV, SuperCollider, VexFlow |
+| `jm.audio.*` | ✅ | ✅ | DSP, synthesis, audio processing |
+| `jm.score(comp, VF, opts)` | ✅ | ✅ | Sheet music (requires VexFlow param) |
+| `jm.play(comp, opts)` | ❌ | ✅ | Audio playback (npm only) |
+| `jm.render(comp, opts)` | ❌ | ✅ | Full UI player (npm only) |
+
+### Parameter-Based Dependencies
+
+jmon-algo has **zero dependencies** in the JSR package. Libraries are passed as parameters:
+
+```javascript
+// VexFlow for notation (both JSR and npm)
+const notation = jm.score(composition, vexflowInstance, options);
+
+// Tone.js for audio (npm package only)
+const player = jm.play(composition, {Tone: toneInstance});
+```
+
+This design allows you to:
+- Use any version of VexFlow or Tone.js
+- Load libraries from CDN in browsers
+- Avoid dependency bloat in Deno/Node
+- Pass mocked libraries for testing
+
+## License
+
+GPL-3
+
+## Links
+
+- [GitHub Repository](https://github.com/jmonlabs/algo)
+- [Issues](https://github.com/jmonlabs/algo/issues)